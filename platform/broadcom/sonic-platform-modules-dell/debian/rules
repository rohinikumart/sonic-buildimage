#!/usr/bin/make -f

export INSTALL_MOD_DIR:=extra

KVERSION   ?= $(shell uname -r)
KERNEL_SRC :=  /lib/modules/$(KVERSION)
MOD_SRC_DIR:= $(shell pwd)
<<<<<<< HEAD
MODULE_DIRS:= s6000 z9100 s6100 z9264f s5212f s5224f s5232f s5248f s5448f z9332f z9432f s5296f n3248pxe n3248te e3224f
=======
MODULE_DIRS:= s6000 z9100 s6100 z9264f s5212f s5224f s5232f s5248f z9332f z9432f s5296f n3248pxe n3248te e3224f z9664f
>>>>>>> f8215d55
COMMON_DIR := common

%:
	dh $@

override_dh_auto_build:
	set -e; \
	(for mod in $(MODULE_DIRS); do \
		if [ $$mod = "s6100" ]; then \
			cp $(COMMON_DIR)/dell_pmc.c $(MOD_SRC_DIR)/$${mod}/modules/dell_s6100_lpc.c; \
			cp $(COMMON_DIR)/dell_ich.c $(MOD_SRC_DIR)/$${mod}/modules/dell_ich.c; \
			cd $(MOD_SRC_DIR)/$${mod}; \
			python3 -m build --wheel --no-isolation --outdir $(MOD_SRC_DIR)/$${mod}/modules; \
			cd $(MOD_SRC_DIR); \
		elif [ $$mod = "z9100" ]; then \
			cp $(COMMON_DIR)/dell_pmc.c $(MOD_SRC_DIR)/$${mod}/modules/dell_mailbox.c; \
			cp $(COMMON_DIR)/dell_ich.c $(MOD_SRC_DIR)/$${mod}/modules/dell_ich.c; \
			cd $(MOD_SRC_DIR)/$${mod}; \
			python3 -m build --wheel --no-isolation --outdir $(MOD_SRC_DIR)/$${mod}/modules; \
			cd $(MOD_SRC_DIR); \
		elif [ $$mod = "s6000" ]; then \
			cd $(MOD_SRC_DIR)/$${mod}; \
			python3 -m build --wheel --no-isolation --outdir $(MOD_SRC_DIR)/$${mod}/modules; \
			cd $(MOD_SRC_DIR); \
		elif [ $$mod = "z9264f" ]; then \
		        cp $(COMMON_DIR)/dell_fpga_ocores.c $(MOD_SRC_DIR)/$${mod}/modules/dell_z9264f_fpga_ocores.c; \
			cp $(COMMON_DIR)/ipmihelper.py $(MOD_SRC_DIR)/$${mod}/sonic_platform/ipmihelper.py; \
			cd $(MOD_SRC_DIR)/$${mod}; \
			python3 -m build --wheel --no-isolation --outdir $(MOD_SRC_DIR)/$${mod}/modules; \
			cd $(MOD_SRC_DIR); \
		elif [ $$mod = "s5212f" ]; then \
		        cp $(COMMON_DIR)/dell_fpga_ocores.c $(MOD_SRC_DIR)/$${mod}/modules/dell_s5212f_fpga_ocores.c; \
			cp $(COMMON_DIR)/ipmihelper.py $(MOD_SRC_DIR)/$${mod}/sonic_platform/ipmihelper.py; \
			cd $(MOD_SRC_DIR)/$${mod}; \
			python3  -m build --wheel --no-isolation --outdir $(MOD_SRC_DIR)/$${mod}/modules; \
			cd $(MOD_SRC_DIR); \
		elif [ $$mod = "s5224f" ]; then \
		        cp $(COMMON_DIR)/dell_fpga_ocores.c $(MOD_SRC_DIR)/$${mod}/modules/dell_s5224f_fpga_ocores.c; \
			cp $(COMMON_DIR)/ipmihelper.py $(MOD_SRC_DIR)/$${mod}/sonic_platform/ipmihelper.py; \
			cd $(MOD_SRC_DIR)/$${mod}; \
			python3  -m build --wheel --no-isolation --outdir $(MOD_SRC_DIR)/$${mod}/modules; \
			cd $(MOD_SRC_DIR); \
		elif [ $$mod = "s5232f" ]; then \
		        cp $(COMMON_DIR)/dell_fpga_ocores.c $(MOD_SRC_DIR)/$${mod}/modules/dell_s5232f_fpga_ocores.c; \
			cp $(COMMON_DIR)/ipmihelper.py $(MOD_SRC_DIR)/$${mod}/sonic_platform/ipmihelper.py; \
			cd $(MOD_SRC_DIR)/$${mod}; \
			python3 -m build --wheel --no-isolation --outdir $(MOD_SRC_DIR)/$${mod}/modules; \
			cd $(MOD_SRC_DIR); \
		elif [ $$mod = "s5248f" ]; then \
		        cp $(COMMON_DIR)/dell_fpga_ocores.c $(MOD_SRC_DIR)/$${mod}/modules/dell_s5248f_fpga_ocores.c; \
			cp $(COMMON_DIR)/ipmihelper.py $(MOD_SRC_DIR)/$${mod}/sonic_platform/ipmihelper.py; \
			cd $(MOD_SRC_DIR)/$${mod}; \
			python3 -m build --wheel --no-isolation --outdir $(MOD_SRC_DIR)/$${mod}/modules; \
			cd $(MOD_SRC_DIR); \
		elif [ $$mod = "s5448f" ]; then \
			cp $(COMMON_DIR)/dell_fpga_ocores.c $(MOD_SRC_DIR)/$${mod}/modules/dell_s5448f_fpga_ocores.c; \
			cp $(COMMON_DIR)/ipmihelper.py $(MOD_SRC_DIR)/$${mod}/sonic_platform/ipmihelper.py; \
			cd $(MOD_SRC_DIR)/$${mod}; \
			python3 -m build --wheel --no-isolation --outdir $(MOD_SRC_DIR)/$${mod}/modules; \
			if [ -d $(MOD_SRC_DIR)/$${mod}/pddf ]; then \
				cd $(MOD_SRC_DIR)/$${mod}/pddf; \
				if [ -f sonic_platform_setup.py ]; then \
					python3 sonic_platform_setup.py bdist_wheel -d $(MOD_SRC_DIR)/$${mod}/pddf; \
					echo "Finished making pddf whl package for $$mod"; \
				fi; \
			fi; \
			cd $(MOD_SRC_DIR); \
		elif [ $$mod = "s5296f" ]; then \
		        cp $(COMMON_DIR)/dell_fpga_ocores.c $(MOD_SRC_DIR)/$${mod}/modules/dell_s5296f_fpga_ocores.c; \
			cp $(COMMON_DIR)/ipmihelper.py $(MOD_SRC_DIR)/$${mod}/sonic_platform/ipmihelper.py; \
			cd $(MOD_SRC_DIR)/$${mod}; \
			python3 -m build --wheel --no-isolation --outdir $(MOD_SRC_DIR)/$${mod}/modules; \
			cd $(MOD_SRC_DIR); \
		elif [ $$mod = "n3248te" ]; then \
			cd $(MOD_SRC_DIR)/$${mod}; \
			python3 -m build --wheel --no-isolation --outdir $(MOD_SRC_DIR)/$${mod}/modules; \
			cd $(MOD_SRC_DIR); \
		elif [ $$mod = "z9332f" ]; then \
			cp $(COMMON_DIR)/ipmihelper.py $(MOD_SRC_DIR)/$${mod}/sonic_platform/ipmihelper.py; \
			cd $(MOD_SRC_DIR)/$${mod}; \
			python3 -m build --wheel --no-isolation --outdir $(MOD_SRC_DIR)/$${mod}/modules; \
			cd $(MOD_SRC_DIR); \
		elif [ $$mod = "z9432f" ]; then \
		        cp $(COMMON_DIR)/dell_fpga_ocores.c $(MOD_SRC_DIR)/$${mod}/modules/dell_z9432f_fpga_ocores.c; \
			cp $(COMMON_DIR)/ipmihelper.py $(MOD_SRC_DIR)/$${mod}/sonic_platform/ipmihelper.py; \
			cd $(MOD_SRC_DIR)/$${mod}; \
			python3 -m build --wheel --no-isolation --outdir $(MOD_SRC_DIR)/$${mod}/modules; \
			cd $(MOD_SRC_DIR); \
		elif [ $$mod = "n3248pxe" ]; then \
			cd $(MOD_SRC_DIR)/$${mod}; \
			python3 -m build --wheel --no-isolation --outdir $(MOD_SRC_DIR)/$${mod}/modules; \
			cd $(MOD_SRC_DIR); \
		elif [ $$mod = "e3224f" ]; then \
			cd $(MOD_SRC_DIR)/$${mod}; \
			python3 -m build --wheel --no-isolation --outdir $(MOD_SRC_DIR)/$${mod}/modules; \
			cd $(MOD_SRC_DIR); \
		elif [ $$mod = "z9664f" ]; then \
			cp $(COMMON_DIR)/dell_fpga_ocores.c $(MOD_SRC_DIR)/$${mod}/modules/dell_z9664f_fpga_ocores.c; \
			cp $(COMMON_DIR)/ipmihelper.py $(MOD_SRC_DIR)/$${mod}/sonic_platform/ipmihelper.py; \
			cd $(MOD_SRC_DIR)/$${mod}; \
			python3 -m build --wheel --no-isolation --outdir $(MOD_SRC_DIR)/$${mod}/modules; \
			if [ -d $(MOD_SRC_DIR)/$${mod}/pddf ]; then \
				cd $(MOD_SRC_DIR)/$${mod}/pddf; \
				if [ -f sonic_platform_setup.py ]; then \
					python3 sonic_platform_setup.py bdist_wheel -d $(MOD_SRC_DIR)/$${mod}/pddf; \
					echo "Finished making pddf whl package for $$mod"; \
				fi; \
			fi; \
			cd $(MOD_SRC_DIR); \
		fi; \
		echo "making man page alias $$mod -> $$mod APIs";\
		make -C $(KERNEL_SRC)/build M=$(MOD_SRC_DIR)/$${mod}/modules; \
	done); \
	set +e

override_dh_auto_install:
	set -e; \
	(for mod in $(MODULE_DIRS); do \
		dh_installdirs -pplatform-modules-$${mod} \
			$(KERNEL_SRC)/$(INSTALL_MOD_DIR); \
		cp $(MOD_SRC_DIR)/$${mod}/modules/*.ko \
			debian/platform-modules-$${mod}/$(KERNEL_SRC)/$(INSTALL_MOD_DIR); \
		if [ $$mod = "s6000" ]; then \
			dh_installdirs -pplatform-modules-$${mod} usr/local/bin ; \
			cp -r $(MOD_SRC_DIR)/$${mod}/scripts/* debian/platform-modules-$${mod}/usr/local/bin; \
		elif [ $$mod = "s6100" ] && [ -d $(MOD_SRC_DIR)/$${mod}/bin ] && [ -n "$$(ls -A $(MOD_SRC_DIR)/$${mod}/bin)" ]; then \
			dh_installdirs -pplatform-modules-$${mod} usr/share/sonic/device/x86_64-dell_s6100_c2538-r0/bin; \
			cp $(MOD_SRC_DIR)/$${mod}/bin/* debian/platform-modules-$${mod}/usr/share/sonic/device/x86_64-dell_s6100_c2538-r0/bin; \
		fi; \
	done); \
	set +e

override_dh_usrlocal:

override_dh_installmodules:
	dh_installmodules --no-scripts;

override_dh_clean:
	dh_clean
	set -e; \
	(for mod in $(MODULE_DIRS); do \
		if [ $$mod = "s6100" ]; then \
			rm -f $(MOD_SRC_DIR)/$${mod}/modules/dell_s6100_lpc.c; \
			rm -f $(MOD_SRC_DIR)/$${mod}/modules/dell_ich.c; \
			rm -f $(MOD_SRC_DIR)/$${mod}/modules/*.whl; \
			rm -rf $(MOD_SRC_DIR)/$${mod}/build; \
			rm -rf $(MOD_SRC_DIR)/$${mod}/build/*.egg-info; \
		elif [ $$mod = "z9100" ]; then \
			rm -f $(MOD_SRC_DIR)/$${mod}/modules/dell_mailbox.c; \
			rm -f $(MOD_SRC_DIR)/$${mod}/modules/dell_ich.c; \
			rm -f $(MOD_SRC_DIR)/$${mod}/modules/*.whl; \
			rm -rf $(MOD_SRC_DIR)/$${mod}/build; \
			rm -rf $(MOD_SRC_DIR)/$${mod}/build/*.egg-info; \
		elif [ $$mod = "s6000" ]; then \
			rm -f $(MOD_SRC_DIR)/$${mod}/modules/*.whl; \
			rm -rf $(MOD_SRC_DIR)/$${mod}/build; \
			rm -rf $(MOD_SRC_DIR)/$${mod}/build/*.egg-info; \
		elif [ $$mod = "z9264f" ]; then \
		        rm -f $(MOD_SRC_DIR)/$${mod}/modules/dell_z9264f_fpga_ocores.c; \
			rm -f $(MOD_SRC_DIR)/$${mod}/sonic_platform/ipmihelper.py; \
			rm -f $(MOD_SRC_DIR)/$${mod}/modules/*.whl; \
			rm -rf $(MOD_SRC_DIR)/$${mod}/build; \
			rm -rf $(MOD_SRC_DIR)/$${mod}/build/*.egg-info; \
		elif [ $$mod = "s5212f" ]; then \
    	rm -f $(MOD_SRC_DIR)/$${mod}/sonic_platform/ipmihelper.py; \
	                rm -f $(MOD_SRC_DIR)/$${mod}/modules/dell_s5212f_fpga_ocores.c; \
			rm -f $(MOD_SRC_DIR)/$${mod}/modules/*.whl; \
			rm -rf $(MOD_SRC_DIR)/$${mod}/build; \
			rm -rf $(MOD_SRC_DIR)/$${mod}/build/*.egg-info; \
		elif [ $$mod = "s5224f" ]; then \
		        rm -f $(MOD_SRC_DIR)/$${mod}/modules/dell_s5224f_fpga_ocores.c; \
			rm -f $(MOD_SRC_DIR)/$${mod}/sonic_platform/ipmihelper.py; \
			rm -f $(MOD_SRC_DIR)/$${mod}/modules/*.whl; \
			rm -rf $(MOD_SRC_DIR)/$${mod}/build; \
			rm -rf $(MOD_SRC_DIR)/$${mod}/build/*.egg-info; \
		elif [ $$mod = "s5232f" ]; then \
		        rm -f $(MOD_SRC_DIR)/$${mod}/modules/dell_s5232f_fpga_ocores.c; \
			rm -f $(MOD_SRC_DIR)/$${mod}/sonic_platform/ipmihelper.py; \
			rm -f $(MOD_SRC_DIR)/$${mod}/modules/*.whl; \
			rm -rf $(MOD_SRC_DIR)/$${mod}/build; \
			rm -rf $(MOD_SRC_DIR)/$${mod}/build/*.egg-info; \
		elif [ $$mod = "s5248f" ]; then \
		        rm -f $(MOD_SRC_DIR)/$${mod}/modules/dell_s5248f_fpga_ocores.c; \
			rm -f $(MOD_SRC_DIR)/$${mod}/sonic_platform/ipmihelper.py; \
			rm -f $(MOD_SRC_DIR)/$${mod}/modules/*.whl; \
			rm -rf $(MOD_SRC_DIR)/$${mod}/build; \
			rm -rf $(MOD_SRC_DIR)/$${mod}/build/*.egg-info; \
		elif [ $$mod = "s5448f" ]; then \
			rm -f $(MOD_SRC_DIR)/$${mod}/modules/dell_s5448f_fpga_ocores.c; \
			rm -f $(MOD_SRC_DIR)/$${mod}/sonic_platform/ipmihelper.py; \
			rm -f $(MOD_SRC_DIR)/$${mod}/modules/*.whl; \
			rm -rf $(MOD_SRC_DIR)/$${mod}/build; \
			rm -rf $(MOD_SRC_DIR)/$${mod}/build/*.egg-info; \
			if [ -f $(MOD_SRC_DIR)/$${mod}/pddf/*.whl ]; then \
				rm -f $(MOD_SRC_DIR)/$${mod}/pddf/*.whl; \
			fi; \
		elif [ $$mod = "s5296f" ]; then \
		        rm -f $(MOD_SRC_DIR)/$${mod}/modules/dell_s5296f_fpga_ocores.c; \
			rm -f $(MOD_SRC_DIR)/$${mod}/sonic_platform/ipmihelper.py; \
			rm -f $(MOD_SRC_DIR)/$${mod}/modules/*.whl; \
			rm -rf $(MOD_SRC_DIR)/$${mod}/build; \
			rm -rf $(MOD_SRC_DIR)/$${mod}/build/*.egg-info; \
		elif [ $$mod = "z9332f" ]; then \
			rm -f $(MOD_SRC_DIR)/$${mod}/sonic_platform/ipmihelper.py; \
			rm -f $(MOD_SRC_DIR)/$${mod}/modules/*.whl; \
			rm -rf $(MOD_SRC_DIR)/$${mod}/build; \
			rm -rf $(MOD_SRC_DIR)/$${mod}/build/*.egg-info; \
		elif [ $$mod = "z9432f" ]; then \
		        rm -f $(MOD_SRC_DIR)/$${mod}/modules/dell_z9432f_fpga_ocores.c; \
			rm -f $(MOD_SRC_DIR)/$${mod}/sonic_platform/ipmihelper.py; \
			rm -f $(MOD_SRC_DIR)/$${mod}/modules/*.whl; \
			rm -rf $(MOD_SRC_DIR)/$${mod}/build; \
			rm -rf $(MOD_SRC_DIR)/$${mod}/build/*.egg-info; \
		elif [ $$mod = "n3248pxe" ]; then \
			rm -f $(MOD_SRC_DIR)/$${mod}/sonic_platform/ipmihelper.py; \
			rm -f $(MOD_SRC_DIR)/$${mod}/modules/*.whl; \
			rm -rf $(MOD_SRC_DIR)/$${mod}/build; \
			rm -rf $(MOD_SRC_DIR)/$${mod}/build/*.egg-info; \
		elif [ $$mod = "n3248te" ]; then \
			rm -f $(MOD_SRC_DIR)/$${mod}/sonic_platform/ipmihelper.py; \
			rm -f $(MOD_SRC_DIR)/$${mod}/modules/*.whl; \
			rm -rf $(MOD_SRC_DIR)/$${mod}/build; \
			rm -rf $(MOD_SRC_DIR)/$${mod}/build/*.egg-info; \
		elif [ $$mod = "e3224f" ]; then \
			rm -f $(MOD_SRC_DIR)/$${mod}/sonic_platform/ipmihelper.py; \
			rm -f $(MOD_SRC_DIR)/$${mod}/modules/*.whl; \
			rm -rf $(MOD_SRC_DIR)/$${mod}/build; \
			rm -rf $(MOD_SRC_DIR)/$${mod}/build/*.egg-info; \
		elif [ $$mod = "z9664f" ]; then \
			rm -f $(MOD_SRC_DIR)/$${mod}/modules/dell_z9664f_fpga_ocores.c; \
			rm -f $(MOD_SRC_DIR)/$${mod}/sonic_platform/ipmihelper.py; \
			rm -f $(MOD_SRC_DIR)/$${mod}/modules/*.whl; \
			rm -rf $(MOD_SRC_DIR)/$${mod}/build; \
			rm -rf $(MOD_SRC_DIR)/$${mod}/build/*.egg-info; \
			if [ -f $(MOD_SRC_DIR)/$${mod}/pddf/*.whl ]; then \
				rm -f $(MOD_SRC_DIR)/$${mod}/pddf/*.whl; \
			fi; \
		fi; \
		make -C $(KERNEL_SRC)/build M=$(MOD_SRC_DIR)/$${mod}/modules clean; \
	done); \
	set +e
<|MERGE_RESOLUTION|>--- conflicted
+++ resolved
@@ -5,11 +5,7 @@
 KVERSION   ?= $(shell uname -r)
 KERNEL_SRC :=  /lib/modules/$(KVERSION)
 MOD_SRC_DIR:= $(shell pwd)
-<<<<<<< HEAD
-MODULE_DIRS:= s6000 z9100 s6100 z9264f s5212f s5224f s5232f s5248f s5448f z9332f z9432f s5296f n3248pxe n3248te e3224f
-=======
-MODULE_DIRS:= s6000 z9100 s6100 z9264f s5212f s5224f s5232f s5248f z9332f z9432f s5296f n3248pxe n3248te e3224f z9664f
->>>>>>> f8215d55
+MODULE_DIRS:= s6000 z9100 s6100 z9264f s5212f s5224f s5232f s5248f s5448f z9332f z9432f s5296f n3248pxe n3248te e3224f z9664f
 COMMON_DIR := common
 
 %:
